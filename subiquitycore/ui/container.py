--- conflicted
+++ resolved
@@ -473,12 +473,8 @@
 def ListBox(body=None):
     # urwid.ListBox converts an arbitrary sequence argument to a
     # PollingListWalker, which doesn't work with our code.
-<<<<<<< HEAD
-    if body is not None and getattr(body, 'get_focus', None) is None:
-=======
     if body is None:
         body = []
     if body is getattr(body, 'get_focus', None) is None:
->>>>>>> a30c3a63
         body = urwid.SimpleFocusListWalker(body)
     return ScrollBarListBox(FocusTrackingListBox(body))