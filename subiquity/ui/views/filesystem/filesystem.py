# Copyright 2015 Canonical, Ltd.
#
# This program is free software: you can redistribute it and/or modify
# it under the terms of the GNU Affero General Public License as
# published by the Free Software Foundation, either version 3 of the
# License, or (at your option) any later version.
#
# This program is distributed in the hope that it will be useful,
# but WITHOUT ANY WARRANTY; without even the implied warranty of
# MERCHANTABILITY or FITNESS FOR A PARTICULAR PURPOSE.  See the
# GNU Affero General Public License for more details.
#
# You should have received a copy of the GNU Affero General Public License
# along with this program.  If not, see <http://www.gnu.org/licenses/>.

""" Filesystem

Provides storage device selection and additional storage
configuration.

"""
import logging
from urwid import (
    connect_signal,
    LineBox,
    Padding as UrwidPadding,
    Text,
    WidgetWrap,
    )

from subiquitycore.ui.buttons import (
    cancel_btn,
    continue_btn,
    done_btn,
    menu_btn,
    reset_btn,
    )
from subiquitycore.ui.container import Columns, ListBox, Pile
from subiquitycore.ui.utils import Padding, Color
from subiquitycore.view import BaseView

from subiquity.models.filesystem import humanize_size


log = logging.getLogger('subiquity.ui.filesystem.filesystem')


confirmation_text = """
Selecting Continue below will result of the loss of data on the disks selected to be formatted.

Are you sure you want to continue?
"""

class FilesystemConfirmationView(WidgetWrap):
    def __init__(self, parent, controller):
        self.parent = parent
        self.controller = controller
        pile = Pile([
            UrwidPadding(Text(confirmation_text), left=2, right=2),
            Padding.fixed_15(Color.button(cancel_btn(label="No", on_press=self.cancel))),
            Padding.fixed_15(Color.button(continue_btn(on_press=self.ok))),
            Text(""),
            ])
        lb = LineBox(pile, title="Confirm destructive action")
        super().__init__(Padding.center_75(lb))

    def ok(self, sender):
        self.controller.finish()

    def cancel(self, sender):
        self.parent.remove_overlay()


class FilesystemView(BaseView):
    def __init__(self, model, controller):
        log.debug('FileSystemView init start()')
        self.model = model
        self.controller = controller
        self.items = []
        self.body = [
            Text("FILE SYSTEM SUMMARY"),
            Text(""),
            Padding.push_4(self._build_filesystem_list()),
            Text(""),
            Text("AVAILABLE DEVICES"),
            Text(""),
            Padding.push_4(self._build_available_inputs()),
            Text(""),
            #self._build_menu(),
            #Text(""),
            #Text("USED DISKS"),
            #Text(""),
            #self._build_used_disks(),
            #Text(""),
            Padding.fixed_10(self._build_buttons()),
        ]
<<<<<<< HEAD
        w = ListBox(self.body)
        if self.model.can_install():
            w.set_focus_path([len(self.body)-1, 0])
        super().__init__(Padding.center_90(w))
=======
        super().__init__(Padding.center_95(ListBox(self.body)))
>>>>>>> 747bcda2
        log.debug('FileSystemView init complete()')

    def _build_used_disks(self):
        log.debug('FileSystemView: building used disks')
        return Color.info_minor(Text("No disks have been used to create a constructed disk."))

    def _build_filesystem_list(self):
        log.debug('FileSystemView: building part list')
        cols = []
        longest_path = len("MOUNT POINT")
        for m in sorted(self.model._mounts, key=lambda m:m.path):
            path = m.path
            longest_path = max(longest_path, len(path))
            for p, *_ in reversed(cols):
                if path.startswith(p):
                    path = [('info_minor', p), path[len(p):]]
                    break
            cols.append((m.path, path, humanize_size(m.device.volume.size), m.device.fstype, m.device.volume.desc()))
        for fs in self.model._filesystems:
            if fs.fstype == 'swap':
                cols.append((None, 'SWAP', humanize_size(fs.volume.size), fs.fstype, fs.volume.desc()))

        if len(cols) == 0:
            return Pile([Color.info_minor(
                Text("No disks or partitions mounted."))])
        cols.insert(0, (None, "MOUNT POINT", "SIZE", "TYPE", "DEVICE TYPE"))
        pl = []
        for _, a, b, c, d in cols:
            if b == "SIZE":
                b = Text(b, align='center')
            else:
                b = Text(b, align='right')
            pl.append(Columns([(longest_path, Text(a)), (9, b), (self.model.longest_fs_name, Text(c)), Text(d)], 4))
        return Pile(pl)

    def _build_buttons(self):
        log.debug('FileSystemView: building buttons')
        buttons = []

        # don't enable done botton if we can't install
        if self.model.can_install():
            buttons.append(
                Color.button(done_btn(on_press=self.done)))

        buttons.append(Color.button(reset_btn(on_press=self.reset)))
        buttons.append(Color.button(cancel_btn(on_press=self.cancel)))

        return Pile(buttons)

    def _build_available_inputs(self):
        inputs = []

        def col3(col1, col2, col3):
            inputs.append(Columns([(40, col1), (10, col2), (10, col3)], 2))
        def col2(col1, col2):
            inputs.append(Columns([(40, col1), col2], 2))
        def col1(col1):
            inputs.append(Columns([(40, col1)], 1))

        col3(Text("DEVICE"), Text("SIZE", align="center"), Text("TYPE"))

        for disk in self.model.all_disks():
            disk_label = Text(disk.serial)
            size = Text(humanize_size(disk.size).rjust(9))
            typ = Text(disk.desc())
            col3(disk_label, size, typ)
            fs = disk.fs()
            if fs is not None:
                label = "entire device, "
                fs_obj = self.model.fs_by_name[fs.fstype]
                if fs.mount():
                    label += "%-*s"%(self.model.longest_fs_name+2, fs.fstype+',') + fs.mount().path
                else:
                    label += fs.fstype
                if fs_obj.label and fs_obj.is_mounted and not fs.mount():
                    disk_btn = menu_btn(label=label)
                    connect_signal(disk_btn, 'click', self.click_disk, disk)
                    disk_btn = Color.menu_button(disk_btn)
                else:
                    disk_btn = Color.info_minor(Text("  " + label))
                col1(disk_btn)
            for partition in disk.partitions():
                label = "partition {}, ".format(partition.number)
                fs = partition.fs()
                if fs is not None:
                    if fs.mount():
                        label += "%-*s"%(self.model.longest_fs_name+2, fs.fstype+',') + fs.mount().path
                    else:
                        label += fs.fstype
                else:
                    label += "unformatted"
                size = Text("{:>9} ({}%)".format(humanize_size(partition.size), int(100*partition.size/disk.size)))
                if partition.available:
                    part_btn = menu_btn(label=label)
                    connect_signal(part_btn, 'click', self.click_partition, partition)
                    part_btn = Color.menu_button(part_btn)
                    col2(part_btn, size)
                else:
                    part_btn = Color.info_minor(Text("  " + label))
                    size = Color.info_minor(size)
                    col2(part_btn, size)
            size = disk.size
            free = disk.free
            percent = int(100*free/size)
            if disk.available and disk.used > 0 and percent > 0:
                disk_btn = menu_btn(label="ADD/EDIT PARTITIONS")
                connect_signal(disk_btn, 'click', self.click_disk, disk)
                disk_btn = Color.menu_button(disk_btn)
                size = Text("{:>9} ({}%) free".format(humanize_size(free), percent))
                col2(disk_btn, size)
            elif disk.available and percent > 0:
                disk_btn = menu_btn(label="ADD FIRST PARTITION")
                connect_signal(disk_btn, 'click', self.click_disk, disk)
                disk_btn = Color.menu_button(disk_btn)
                col2(disk_btn, Text(""))
            else:
                disk_btn = menu_btn(label="EDIT PARTITIONS")
                connect_signal(disk_btn, 'click', self.click_disk, disk)
                disk_btn = Color.menu_button(disk_btn)
                col2(disk_btn, Text(""))

        if len(inputs) == 1:
            return Pile([Color.info_minor(
                Text("No disks available."))])

        return Pile(inputs)

    def click_disk(self, sender, disk):
        self.controller.partition_disk(disk)

    def click_partition(self, sender, partition):
        self.controller.format_mount_partition(partition)

    def _build_menu(self):
        log.debug('FileSystemView: building menu')
        opts = []
        #avail_disks = self.model.get_available_disk_names()

        fs_menu = [
            # ('Connect iSCSI network disk',         'filesystem:connect-iscsi-disk'),
            # ('Connect Ceph network disk',          'filesystem:connect-ceph-disk'),
            # ('Create volume group (LVM2)',           'menu:filesystem:main:create-volume-group'),
            # ('Create software RAID (MD)',            'menu:filesystem:main:create-raid'),
            # ('Setup hierarchichal storage (bcache)', 'menu:filesystem:main:setup-bcache'),
        ]

        for opt, sig in fs_menu:
            if len(avail_disks) > 1:
                opts.append(Color.menu_button(
                            menu_btn(label=opt,
                                     on_press=self.on_fs_menu_press,
                                     user_data=sig)))
        return Pile(opts)

    def cancel(self, button=None):
        self.controller.cancel()

    def reset(self, button):
        self.controller.reset()

    def done(self, button):
        self.show_overlay(FilesystemConfirmationView(self, self.controller))<|MERGE_RESOLUTION|>--- conflicted
+++ resolved
@@ -94,14 +94,10 @@
             #Text(""),
             Padding.fixed_10(self._build_buttons()),
         ]
-<<<<<<< HEAD
         w = ListBox(self.body)
         if self.model.can_install():
             w.set_focus_path([len(self.body)-1, 0])
-        super().__init__(Padding.center_90(w))
-=======
-        super().__init__(Padding.center_95(ListBox(self.body)))
->>>>>>> 747bcda2
+        super().__init__(Padding.center_95(w))
         log.debug('FileSystemView init complete()')
 
     def _build_used_disks(self):
